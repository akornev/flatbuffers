--- conflicted
+++ resolved
@@ -15,23 +15,13 @@
   public void __init(int _i, ByteBuffer _bb) { bb_pos = _i; bb = _bb; }
   public MasterDict __assign(int _i, ByteBuffer _bb) { __init(_i, _bb); return this; }
 
-<<<<<<< HEAD
-  public UByteEntry ubytesEntries(int j) { return ubytesEntries(new UByteEntry(), j); }
-  public UByteEntry ubytesEntries(UByteEntry obj, int j) { int o = __offset(4); return o != 0 ? obj.__assign(__indirect(__vector(o) + j * 4), bb) : null; }
-  public int ubytesEntriesLength() { int o = __offset(4); return o != 0 ? __vector_len(o) : 0; }
-  public UByteEntry ubytesEntriesByKey( byte key ) { int vectorOffset = __vector(__offset(4)) - 4; return vectorOffset != 0 ? UByteEntry.lookupByKey(bb.array().length - vectorOffset, key, bb) : null;  }
-  public ByteEntry bytesEntries(int j) { return bytesEntries(new ByteEntry(), j); }
-  public ByteEntry bytesEntries(ByteEntry obj, int j) { int o = __offset(6); return o != 0 ? obj.__assign(__indirect(__vector(o) + j * 4), bb) : null; }
-  public int bytesEntriesLength() { int o = __offset(6); return o != 0 ? __vector_len(o) : 0; }
-  public ByteEntry bytesEntriesByKey( byte key ) { int vectorOffset = __vector(__offset(6)) - 4; return vectorOffset != 0 ? ByteEntry.lookupByKey(bb.array().length - vectorOffset, key, bb) : null;  }
-=======
   public UByteEntry ubyteEntries(int j) { return ubyteEntries(new UByteEntry(), j); }
   public UByteEntry ubyteEntries(UByteEntry obj, int j) { int o = __offset(4); return o != 0 ? obj.__assign(__indirect(__vector(o) + j * 4), bb) : null; }
   public int ubyteEntriesLength() { int o = __offset(4); return o != 0 ? __vector_len(o) : 0; }
   public ByteEntry byteEntries(int j) { return byteEntries(new ByteEntry(), j); }
   public ByteEntry byteEntries(ByteEntry obj, int j) { int o = __offset(6); return o != 0 ? obj.__assign(__indirect(__vector(o) + j * 4), bb) : null; }
   public int byteEntriesLength() { int o = __offset(6); return o != 0 ? __vector_len(o) : 0; }
->>>>>>> 10f020d1
+  public ByteEntry bytesEntriesByKey( byte key ) { int vectorOffset = __vector(__offset(6)) - 4; return vectorOffset != 0 ? ByteEntry.lookupByKey(bb.array().length - vectorOffset, key, bb) : null;  }
   public BoolEntry boolEntries(int j) { return boolEntries(new BoolEntry(), j); }
   public BoolEntry boolEntries(BoolEntry obj, int j) { int o = __offset(8); return o != 0 ? obj.__assign(__indirect(__vector(o) + j * 4), bb) : null; }
   public int boolEntriesLength() { int o = __offset(8); return o != 0 ? __vector_len(o) : 0; }
