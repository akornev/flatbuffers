// automatically generated by the FlatBuffers compiler, do not modify

package MyGame.Example;

import java.nio.*;
import java.lang.*;
import java.util.*;
import com.google.flatbuffers.*;

@SuppressWarnings("unused")
/**
 * an example documentation comment: monster object
 */
public final class Monster extends Table {
  public static Monster getRootAsMonster(ByteBuffer _bb) { return getRootAsMonster(_bb, new Monster()); }
  public static Monster getRootAsMonster(ByteBuffer _bb, Monster obj) { _bb.order(ByteOrder.LITTLE_ENDIAN); return (obj.__assign(_bb.getInt(_bb.position()) + _bb.position(), _bb)); }
  public static boolean MonsterBufferHasIdentifier(ByteBuffer _bb) { return __has_identifier(_bb, "MONS"); }
  public void __init(int _i, ByteBuffer _bb) { bb_pos = _i; bb = _bb; }
  public Monster __assign(int _i, ByteBuffer _bb) { __init(_i, _bb); return this; }

  public Vec3 pos() { return pos(new Vec3()); }
  public Vec3 pos(Vec3 obj) { int o = __offset(4); return o != 0 ? obj.__assign(o + bb_pos, bb) : null; }
  public short mana() { int o = __offset(6); return o != 0 ? bb.getShort(o + bb_pos) : 150; }
  public boolean mutateMana(short mana) { int o = __offset(6); if (o != 0) { bb.putShort(o + bb_pos, mana); return true; } else { return false; } }
  public short hp() { int o = __offset(8); return o != 0 ? bb.getShort(o + bb_pos) : 100; }
  public boolean mutateHp(short hp) { int o = __offset(8); if (o != 0) { bb.putShort(o + bb_pos, hp); return true; } else { return false; } }
  public String name() { int o = __offset(10); return o != 0 ? __string(o + bb_pos) : null; }
  public ByteBuffer nameAsByteBuffer() { return __vector_as_bytebuffer(10, 1); }
  public int inventory(int j) { int o = __offset(14); return o != 0 ? bb.get(__vector(o) + j * 1) & 0xFF : 0; }
  public int inventoryLength() { int o = __offset(14); return o != 0 ? __vector_len(o) : 0; }
  public ByteBuffer inventoryAsByteBuffer() { return __vector_as_bytebuffer(14, 1); }
  public boolean mutateInventory(int j, int inventory) { int o = __offset(14); if (o != 0) { bb.put(__vector(o) + j * 1, (byte)inventory); return true; } else { return false; } }
  public byte color() { int o = __offset(16); return o != 0 ? bb.get(o + bb_pos) : 8; }
  public boolean mutateColor(byte color) { int o = __offset(16); if (o != 0) { bb.put(o + bb_pos, color); return true; } else { return false; } }
  public byte testType() { int o = __offset(18); return o != 0 ? bb.get(o + bb_pos) : 0; }
  public boolean mutateTestType(byte test_type) { int o = __offset(18); if (o != 0) { bb.put(o + bb_pos, test_type); return true; } else { return false; } }
  public Table test(Table obj) { int o = __offset(20); return o != 0 ? __union(obj, o) : null; }
  public Test test4(int j) { return test4(new Test(), j); }
  public Test test4(Test obj, int j) { int o = __offset(22); return o != 0 ? obj.__assign(__vector(o) + j * 4, bb) : null; }
  public int test4Length() { int o = __offset(22); return o != 0 ? __vector_len(o) : 0; }
  public String testarrayofstring(int j) { int o = __offset(24); return o != 0 ? __string(__vector(o) + j * 4) : null; }
  public int testarrayofstringLength() { int o = __offset(24); return o != 0 ? __vector_len(o) : 0; }
  /**
   * an example documentation comment: this will end up in the generated code
   * multiline too
   */
  public Monster testarrayoftables(int j) { return testarrayoftables(new Monster(), j); }
  public Monster testarrayoftables(Monster obj, int j) { int o = __offset(26); return o != 0 ? obj.__assign(__indirect(__vector(o) + j * 4), bb) : null; }
  public int testarrayoftablesLength() { int o = __offset(26); return o != 0 ? __vector_len(o) : 0; }
  public Monster testarrayoftablesByKey( String key ) { int vectorOffset = __vector(__offset(26)) - 4; return vectorOffset != 0 ? Monster.lookupByKey(bb.array().length - vectorOffset, key, bb) : null;  }
  public Monster enemy() { return enemy(new Monster()); }
  public Monster enemy(Monster obj) { int o = __offset(28); return o != 0 ? obj.__assign(__indirect(o + bb_pos), bb) : null; }
  public int testnestedflatbuffer(int j) { int o = __offset(30); return o != 0 ? bb.get(__vector(o) + j * 1) & 0xFF : 0; }
  public int testnestedflatbufferLength() { int o = __offset(30); return o != 0 ? __vector_len(o) : 0; }
  public ByteBuffer testnestedflatbufferAsByteBuffer() { return __vector_as_bytebuffer(30, 1); }
  public Monster testnestedflatbufferAsMonster() { return testnestedflatbufferAsMonster(new Monster()); }
  public Monster testnestedflatbufferAsMonster(Monster obj) { int o = __offset(30); return o != 0 ? obj.__assign(__indirect(__vector(o)), bb) : null; }
  public boolean mutateTestnestedflatbuffer(int j, int testnestedflatbuffer) { int o = __offset(30); if (o != 0) { bb.put(__vector(o) + j * 1, (byte)testnestedflatbuffer); return true; } else { return false; } }
  public Stat testempty() { return testempty(new Stat()); }
  public Stat testempty(Stat obj) { int o = __offset(32); return o != 0 ? obj.__assign(__indirect(o + bb_pos), bb) : null; }
  public boolean testbool() { int o = __offset(34); return o != 0 ? 0!=bb.get(o + bb_pos) : false; }
  public boolean mutateTestbool(boolean testbool) { int o = __offset(34); if (o != 0) { bb.put(o + bb_pos, (byte)(testbool ? 1 : 0)); return true; } else { return false; } }
  public int testhashs32Fnv1() { int o = __offset(36); return o != 0 ? bb.getInt(o + bb_pos) : 0; }
  public boolean mutateTesthashs32Fnv1(int testhashs32_fnv1) { int o = __offset(36); if (o != 0) { bb.putInt(o + bb_pos, testhashs32_fnv1); return true; } else { return false; } }
  public long testhashu32Fnv1() { int o = __offset(38); return o != 0 ? (long)bb.getInt(o + bb_pos) & 0xFFFFFFFFL : 0L; }
  public boolean mutateTesthashu32Fnv1(long testhashu32_fnv1) { int o = __offset(38); if (o != 0) { bb.putInt(o + bb_pos, (int)testhashu32_fnv1); return true; } else { return false; } }
  public long testhashs64Fnv1() { int o = __offset(40); return o != 0 ? bb.getLong(o + bb_pos) : 0L; }
  public boolean mutateTesthashs64Fnv1(long testhashs64_fnv1) { int o = __offset(40); if (o != 0) { bb.putLong(o + bb_pos, testhashs64_fnv1); return true; } else { return false; } }
  public long testhashu64Fnv1() { int o = __offset(42); return o != 0 ? bb.getLong(o + bb_pos) : 0L; }
  public boolean mutateTesthashu64Fnv1(long testhashu64_fnv1) { int o = __offset(42); if (o != 0) { bb.putLong(o + bb_pos, testhashu64_fnv1); return true; } else { return false; } }
  public int testhashs32Fnv1a() { int o = __offset(44); return o != 0 ? bb.getInt(o + bb_pos) : 0; }
  public boolean mutateTesthashs32Fnv1a(int testhashs32_fnv1a) { int o = __offset(44); if (o != 0) { bb.putInt(o + bb_pos, testhashs32_fnv1a); return true; } else { return false; } }
  public long testhashu32Fnv1a() { int o = __offset(46); return o != 0 ? (long)bb.getInt(o + bb_pos) & 0xFFFFFFFFL : 0L; }
  public boolean mutateTesthashu32Fnv1a(long testhashu32_fnv1a) { int o = __offset(46); if (o != 0) { bb.putInt(o + bb_pos, (int)testhashu32_fnv1a); return true; } else { return false; } }
  public long testhashs64Fnv1a() { int o = __offset(48); return o != 0 ? bb.getLong(o + bb_pos) : 0L; }
  public boolean mutateTesthashs64Fnv1a(long testhashs64_fnv1a) { int o = __offset(48); if (o != 0) { bb.putLong(o + bb_pos, testhashs64_fnv1a); return true; } else { return false; } }
  public long testhashu64Fnv1a() { int o = __offset(50); return o != 0 ? bb.getLong(o + bb_pos) : 0L; }
  public boolean mutateTesthashu64Fnv1a(long testhashu64_fnv1a) { int o = __offset(50); if (o != 0) { bb.putLong(o + bb_pos, testhashu64_fnv1a); return true; } else { return false; } }
  public boolean testarrayofbools(int j) { int o = __offset(52); return o != 0 ? 0!=bb.get(__vector(o) + j * 1) : false; }
  public int testarrayofboolsLength() { int o = __offset(52); return o != 0 ? __vector_len(o) : 0; }
  public ByteBuffer testarrayofboolsAsByteBuffer() { return __vector_as_bytebuffer(52, 1); }
  public boolean mutateTestarrayofbools(int j, boolean testarrayofbools) { int o = __offset(52); if (o != 0) { bb.put(__vector(o) + j * 1, (byte)(testarrayofbools ? 1 : 0)); return true; } else { return false; } }
  public float testf() { int o = __offset(54); return o != 0 ? bb.getFloat(o + bb_pos) : 3.14159f; }
  public boolean mutateTestf(float testf) { int o = __offset(54); if (o != 0) { bb.putFloat(o + bb_pos, testf); return true; } else { return false; } }
  public float testf2() { int o = __offset(56); return o != 0 ? bb.getFloat(o + bb_pos) : 3.0f; }
  public boolean mutateTestf2(float testf2) { int o = __offset(56); if (o != 0) { bb.putFloat(o + bb_pos, testf2); return true; } else { return false; } }
  public float testf3() { int o = __offset(58); return o != 0 ? bb.getFloat(o + bb_pos) : 0.0f; }
  public boolean mutateTestf3(float testf3) { int o = __offset(58); if (o != 0) { bb.putFloat(o + bb_pos, testf3); return true; } else { return false; } }
  public String testarrayofstring2(int j) { int o = __offset(60); return o != 0 ? __string(__vector(o) + j * 4) : null; }
  public int testarrayofstring2Length() { int o = __offset(60); return o != 0 ? __vector_len(o) : 0; }

  public static void startMonster(FlatBufferBuilder builder) { builder.startObject(29); }
  public static void addPos(FlatBufferBuilder builder, int posOffset) { builder.addStruct(0, posOffset, 0); }
  public static void addMana(FlatBufferBuilder builder, short mana) { builder.addShort(1, mana, 150); }
  public static void addHp(FlatBufferBuilder builder, short hp) { builder.addShort(2, hp, 100); }
  public static void addName(FlatBufferBuilder builder, int nameOffset) { builder.addOffset(3, nameOffset, 0); }
  public static void addInventory(FlatBufferBuilder builder, int inventoryOffset) { builder.addOffset(5, inventoryOffset, 0); }
  public static int createInventoryVector(FlatBufferBuilder builder, byte[] data) { builder.startVector(1, data.length, 1); for (int i = data.length - 1; i >= 0; i--) builder.addByte(data[i]); return builder.endVector(); }
  public static void startInventoryVector(FlatBufferBuilder builder, int numElems) { builder.startVector(1, numElems, 1); }
  public static void addColor(FlatBufferBuilder builder, byte color) { builder.addByte(6, color, 8); }
  public static void addTestType(FlatBufferBuilder builder, byte testType) { builder.addByte(7, testType, 0); }
  public static void addTest(FlatBufferBuilder builder, int testOffset) { builder.addOffset(8, testOffset, 0); }
  public static void addTest4(FlatBufferBuilder builder, int test4Offset) { builder.addOffset(9, test4Offset, 0); }
  public static void startTest4Vector(FlatBufferBuilder builder, int numElems) { builder.startVector(4, numElems, 2); }
  public static void addTestarrayofstring(FlatBufferBuilder builder, int testarrayofstringOffset) { builder.addOffset(10, testarrayofstringOffset, 0); }
  public static int createTestarrayofstringVector(FlatBufferBuilder builder, int[] data) { builder.startVector(4, data.length, 4); for (int i = data.length - 1; i >= 0; i--) builder.addOffset(data[i]); return builder.endVector(); }
  public static void startTestarrayofstringVector(FlatBufferBuilder builder, int numElems) { builder.startVector(4, numElems, 4); }
  public static void addTestarrayoftables(FlatBufferBuilder builder, int testarrayoftablesOffset) { builder.addOffset(11, testarrayoftablesOffset, 0); }
  public static int createTestarrayoftablesVector(FlatBufferBuilder builder, int[] data) { builder.startVector(4, data.length, 4); for (int i = data.length - 1; i >= 0; i--) builder.addOffset(data[i]); return builder.endVector(); }
  public static void startTestarrayoftablesVector(FlatBufferBuilder builder, int numElems) { builder.startVector(4, numElems, 4); }
  public static void addEnemy(FlatBufferBuilder builder, int enemyOffset) { builder.addOffset(12, enemyOffset, 0); }
  public static void addTestnestedflatbuffer(FlatBufferBuilder builder, int testnestedflatbufferOffset) { builder.addOffset(13, testnestedflatbufferOffset, 0); }
  public static int createTestnestedflatbufferVector(FlatBufferBuilder builder, byte[] data) { builder.startVector(1, data.length, 1); for (int i = data.length - 1; i >= 0; i--) builder.addByte(data[i]); return builder.endVector(); }
  public static void startTestnestedflatbufferVector(FlatBufferBuilder builder, int numElems) { builder.startVector(1, numElems, 1); }
  public static void addTestempty(FlatBufferBuilder builder, int testemptyOffset) { builder.addOffset(14, testemptyOffset, 0); }
  public static void addTestbool(FlatBufferBuilder builder, boolean testbool) { builder.addBoolean(15, testbool, false); }
  public static void addTesthashs32Fnv1(FlatBufferBuilder builder, int testhashs32Fnv1) { builder.addInt(16, testhashs32Fnv1, 0); }
<<<<<<< HEAD
  public static void addTesthashu32Fnv1(FlatBufferBuilder builder, long testhashu32Fnv1) { builder.addInt(17, (int)testhashu32Fnv1, 0); }
  public static void addTesthashs64Fnv1(FlatBufferBuilder builder, long testhashs64Fnv1) { builder.addLong(18, testhashs64Fnv1, 0L); }
  public static void addTesthashu64Fnv1(FlatBufferBuilder builder, long testhashu64Fnv1) { builder.addLong(19, testhashu64Fnv1, 0L); }
  public static void addTesthashs32Fnv1a(FlatBufferBuilder builder, int testhashs32Fnv1a) { builder.addInt(20, testhashs32Fnv1a, 0); }
  public static void addTesthashu32Fnv1a(FlatBufferBuilder builder, long testhashu32Fnv1a) { builder.addInt(21, (int)testhashu32Fnv1a, 0); }
=======
  public static void addTesthashu32Fnv1(FlatBufferBuilder builder, long testhashu32Fnv1) { builder.addInt(17, (int)testhashu32Fnv1, 0L); }
  public static void addTesthashs64Fnv1(FlatBufferBuilder builder, long testhashs64Fnv1) { builder.addLong(18, testhashs64Fnv1, 0L); }
  public static void addTesthashu64Fnv1(FlatBufferBuilder builder, long testhashu64Fnv1) { builder.addLong(19, testhashu64Fnv1, 0L); }
  public static void addTesthashs32Fnv1a(FlatBufferBuilder builder, int testhashs32Fnv1a) { builder.addInt(20, testhashs32Fnv1a, 0); }
  public static void addTesthashu32Fnv1a(FlatBufferBuilder builder, long testhashu32Fnv1a) { builder.addInt(21, (int)testhashu32Fnv1a, 0L); }
>>>>>>> 43c059d5
  public static void addTesthashs64Fnv1a(FlatBufferBuilder builder, long testhashs64Fnv1a) { builder.addLong(22, testhashs64Fnv1a, 0L); }
  public static void addTesthashu64Fnv1a(FlatBufferBuilder builder, long testhashu64Fnv1a) { builder.addLong(23, testhashu64Fnv1a, 0L); }
  public static void addTestarrayofbools(FlatBufferBuilder builder, int testarrayofboolsOffset) { builder.addOffset(24, testarrayofboolsOffset, 0); }
  public static int createTestarrayofboolsVector(FlatBufferBuilder builder, boolean[] data) { builder.startVector(1, data.length, 1); for (int i = data.length - 1; i >= 0; i--) builder.addBoolean(data[i]); return builder.endVector(); }
  public static void startTestarrayofboolsVector(FlatBufferBuilder builder, int numElems) { builder.startVector(1, numElems, 1); }
  public static void addTestf(FlatBufferBuilder builder, float testf) { builder.addFloat(25, testf, 3.14159f); }
  public static void addTestf2(FlatBufferBuilder builder, float testf2) { builder.addFloat(26, testf2, 3.0f); }
  public static void addTestf3(FlatBufferBuilder builder, float testf3) { builder.addFloat(27, testf3, 0.0f); }
  public static void addTestarrayofstring2(FlatBufferBuilder builder, int testarrayofstring2Offset) { builder.addOffset(28, testarrayofstring2Offset, 0); }
  public static int createTestarrayofstring2Vector(FlatBufferBuilder builder, int[] data) { builder.startVector(4, data.length, 4); for (int i = data.length - 1; i >= 0; i--) builder.addOffset(data[i]); return builder.endVector(); }
  public static void startTestarrayofstring2Vector(FlatBufferBuilder builder, int numElems) { builder.startVector(4, numElems, 4); }
  public static int endMonster(FlatBufferBuilder builder) {
    int o = builder.endObject();
    builder.required(o, 10);  // name
    return o;
  }
  public static void finishMonsterBuffer(FlatBufferBuilder builder, int offset) { builder.finish(offset, "MONS"); }

  @Override
  protected int keysCompare(Integer o1, Integer o2, ByteBuffer _bb) { return compareStrings(__offset(10, o1, _bb), __offset(10, o2, _bb), _bb); }

  public static Monster lookupByKey(int vectorOffset, String key, ByteBuffer bb) {
    byte[] byteKey = key.getBytes(Table.UTF8_CHARSET.get());
    int vectorLocation = bb.array().length - vectorOffset;
    int span = bb.getInt(vectorLocation);
    int start = 0;
    vectorLocation += 4;
    while (span != 0) {
      int middle = span / 2;
      int tableOffset = __indirect(vectorLocation + 4 * (start + middle), bb);
      int comp = compareStrings(__offset(10, bb.array().length - tableOffset, bb), byteKey, bb);
      if (comp > 0) {
        span = middle;
      } else if (comp < 0) {
        middle++;
        start += middle;
        span -= middle;
      } else {
        return new Monster().__assign(tableOffset, bb);
      }
    }
    return null;
  }
}
<|MERGE_RESOLUTION|>--- conflicted
+++ resolved
@@ -115,19 +115,11 @@
   public static void addTestempty(FlatBufferBuilder builder, int testemptyOffset) { builder.addOffset(14, testemptyOffset, 0); }
   public static void addTestbool(FlatBufferBuilder builder, boolean testbool) { builder.addBoolean(15, testbool, false); }
   public static void addTesthashs32Fnv1(FlatBufferBuilder builder, int testhashs32Fnv1) { builder.addInt(16, testhashs32Fnv1, 0); }
-<<<<<<< HEAD
-  public static void addTesthashu32Fnv1(FlatBufferBuilder builder, long testhashu32Fnv1) { builder.addInt(17, (int)testhashu32Fnv1, 0); }
-  public static void addTesthashs64Fnv1(FlatBufferBuilder builder, long testhashs64Fnv1) { builder.addLong(18, testhashs64Fnv1, 0L); }
-  public static void addTesthashu64Fnv1(FlatBufferBuilder builder, long testhashu64Fnv1) { builder.addLong(19, testhashu64Fnv1, 0L); }
-  public static void addTesthashs32Fnv1a(FlatBufferBuilder builder, int testhashs32Fnv1a) { builder.addInt(20, testhashs32Fnv1a, 0); }
-  public static void addTesthashu32Fnv1a(FlatBufferBuilder builder, long testhashu32Fnv1a) { builder.addInt(21, (int)testhashu32Fnv1a, 0); }
-=======
   public static void addTesthashu32Fnv1(FlatBufferBuilder builder, long testhashu32Fnv1) { builder.addInt(17, (int)testhashu32Fnv1, 0L); }
   public static void addTesthashs64Fnv1(FlatBufferBuilder builder, long testhashs64Fnv1) { builder.addLong(18, testhashs64Fnv1, 0L); }
   public static void addTesthashu64Fnv1(FlatBufferBuilder builder, long testhashu64Fnv1) { builder.addLong(19, testhashu64Fnv1, 0L); }
   public static void addTesthashs32Fnv1a(FlatBufferBuilder builder, int testhashs32Fnv1a) { builder.addInt(20, testhashs32Fnv1a, 0); }
   public static void addTesthashu32Fnv1a(FlatBufferBuilder builder, long testhashu32Fnv1a) { builder.addInt(21, (int)testhashu32Fnv1a, 0L); }
->>>>>>> 43c059d5
   public static void addTesthashs64Fnv1a(FlatBufferBuilder builder, long testhashs64Fnv1a) { builder.addLong(22, testhashs64Fnv1a, 0L); }
   public static void addTesthashu64Fnv1a(FlatBufferBuilder builder, long testhashu64Fnv1a) { builder.addLong(23, testhashu64Fnv1a, 0L); }
   public static void addTestarrayofbools(FlatBufferBuilder builder, int testarrayofboolsOffset) { builder.addOffset(24, testarrayofboolsOffset, 0); }
